--- conflicted
+++ resolved
@@ -1,4 +1,3 @@
-<<<<<<< HEAD
 from fastapi import APIRouter, HTTPException, status as HTTPStatus, Depends
 from datetime import datetime
 from services.analytics_service import AnalyticsService
@@ -55,28 +54,4 @@
         raise HTTPException(
             status_code=HTTPStatus.HTTP_500_INTERNAL_SERVER_ERROR,
             detail=str(e)
-        )
-
-=======
-from fastapi import APIRouter, HTTPException, Depends
-from typing import List
-from schemas.individual_schema import VictimCreate, VictimOut, VictimOutSafe, VictimUpdateRisk
-from schemas.waited_individual_schema import WaitedIndividualOut, UpdateWaitedVictimsRequest
-from services.analytics_service import analytics_service as AnalyticsService
-from utils.conversion import convert_objectid_to_str
-from middleware.auth import require_admin,require_institution,access_both 
-
-
-def get_analytics_service() -> AnalyticsService:
-    return AnalyticsService()
-
-
-router = APIRouter()
-
-
-@router.get("/", response_model=List[WaitedIndividualOut])
-def get_waited_individuals(
-    current_user: dict =Depends(require_admin),
-    service: VictimService = Depends(get_victim_service)):
-    return service.get_waited_individuals()
->>>>>>> c820246a
+        )